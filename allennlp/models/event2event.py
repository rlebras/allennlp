--- conflicted
+++ resolved
@@ -190,11 +190,7 @@
             for name, state in self._states.items():
                 targets = target_tokens[name]["tokens"]
                 target_sequence_length = targets.size()[1]
-<<<<<<< HEAD
-                if target_sequence_length != 0:
-=======
                 if target_sequence_length > 0:
->>>>>>> 44123e8d
                     loss = self.greedy_search(
                             final_encoder_output,
                             target_tokens[name],

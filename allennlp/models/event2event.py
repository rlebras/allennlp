from typing import Dict, Tuple

import numpy
from overrides import overrides

from IPython import embed as ip_embed

import torch
from torch.nn.modules.rnn import GRUCell, LSTMCell
from torch.nn.modules.linear import Linear
from torch import nn
import torch.nn.functional as F
from allennlp.training.metrics.metric import Metric

from allennlp.common.util import START_SYMBOL, END_SYMBOL
from allennlp.data.vocabulary import Vocabulary
from allennlp.modules import TextFieldEmbedder, Seq2SeqEncoder
from allennlp.modules.similarity_functions import SimilarityFunction
from allennlp.modules.token_embedders import Embedding
from allennlp.models.model import Model
from allennlp.nn.util import get_text_field_mask, sequence_cross_entropy_with_logits, weighted_sum
from allennlp.training.metrics import UnigramRecall, RougeL, RougeN, BleuN

class StateDecoder:
    def __init__(self, name, event2event, num_classes, input_dim, output_dim, metrics):
        self._embedder = Embedding(num_classes, input_dim)
        event2event.add_module("{}_embedder".format(name), self._embedder)
        self._decoder_cell = GRUCell(input_dim, output_dim)
        event2event.add_module("{}_decoder_cell".format(name), self._decoder_cell)
        self._output_projection_layer = Linear(output_dim, num_classes)
        event2event.add_module("{}_output_project_layer".format(name), self._output_projection_layer)
<<<<<<< HEAD
        # self._recall = UnigramRecall()
        self._recall = RougeL()
        # self._recall = BleuN(n=2)
=======
        self._recalls = {}
        for m in metrics:
            self._recalls[m] = Metric.by_name(m)()
>>>>>>> c5993e15
        
class StateDecoderEarlyFusion:
    """ Input dim of RNN is word_emb_dim + numgroups"""
    def __init__(self, name, event2event, num_classes, input_dim, ef_dim, output_dim):
        self._embedder = Embedding(num_classes, input_dim)
        event2event.add_module("{}_embedder".format(name), self._embedder)
        self._decoder_cell = GRUCell(input_dim + ef_dim, output_dim)
        event2event.add_module("{}_decoder_cell".format(name), self._decoder_cell)
        self._output_projection_layer = Linear(output_dim, num_classes)
        event2event.add_module("{}_output_project_layer".format(name), self._output_projection_layer)
        
        self._recalls = {}
        for n in event2event.dim_names:
            self._recalls[n] = UnigramRecall()
            # self._recalls[n] = BleuN(n=2)
            # self._recalls[n] = RougeN(N=2)


@Model.register("event2event")
class Event2Event(Model):
    """
    This ``Event2Event`` class is a :class:`Model` which takes an event
    sequence, encodes it, and then uses the encoded representation to decode
    several mental state sequences.

    See: https://www.semanticscholar.org/paper/Event2Mind/b89f8a9b2192a8f2018eead6b135ed30a1f2144d

    Parameters
    ----------
    vocab : ``Vocabulary``, required
        Vocabulary containing source and target vocabularies. They may be under the same namespace
        (``tokens``) or the target tokens can have a different namespace, in which case it needs to
        be specified as ``target_namespace``.
    source_embedder : ``TextFieldEmbedder``, required
        Embedder for source side sequences
    encoder : ``Seq2SeqEncoder``, required
        The encoder of the "encoder/decoder" model
    max_decoding_steps : int, required
        Length of decoded sequences
    target_namespace : str, optional (default = 'tokens')
        If the target side vocabulary is different from the source side's, you need to specify the
        target's namespace here. If not, we'll assume it is "tokens", which is also the default
        choice for the source side, and this might cause them to share vocabularies.
    target_embedding_dim : int, optional (default = source_embedding_dim)
        You can specify an embedding dimensionality for the target side. If not, we'll use the same
        value as the source embedder's.
    """
    def __init__(self,
                 vocab: Vocabulary,
                 source_embedder: TextFieldEmbedder,
                 encoder: Seq2SeqEncoder,
                 max_decoding_steps: int,
                 target_namespace: str = "tokens",
                 target_embedding_dim: int = None,
                 target_fields = None,
                 metrics = None) -> None:
        super(Event2Event, self).__init__(vocab)
        # TODO(brendanr): Hack the embeddings here like initWEmb in modeling/utils/preprocess.py?
        self._source_embedder = source_embedder
        self._encoder = encoder
        self._max_decoding_steps = max_decoding_steps
        self._target_namespace = target_namespace
        self._embedding_dropout = nn.Dropout(0.2)
        self._target_fields = target_fields

        # We need the start symbol to provide as the input at the first timestep of decoding, and
        # end symbol as a way to indicate the end of the decoded sequence.
        self._start_index = self.vocab.get_token_index(START_SYMBOL, self._target_namespace)
        self._end_index = self.vocab.get_token_index(END_SYMBOL, self._target_namespace)
        num_classes = self.vocab.get_vocab_size(self._target_namespace)
        # Decoder output dim needs to be the same as the encoder output dim since we initialize the
        # hidden state of the decoder with that of the final hidden states of the encoder.
        self._decoder_output_dim = self._encoder.get_output_dim()
        target_embedding_dim = target_embedding_dim or self._source_embedder.get_output_dim()

        self._states: Dict[str, Event2Event.StateDecoder] = {}
        for field in self._target_fields:
            self._states[field] = StateDecoder(
                    field,
                    self,
                    num_classes,
                    target_embedding_dim,
                    self._decoder_output_dim,
                    metrics
            )

    # class StateDecoder:
    #     def __init__(self, name, event2event, num_classes, input_dim, output_dim):
    #         self._embedder = Embedding(num_classes, input_dim)
    #         event2event.add_module("{}_embedder".format(name), self._embedder)
    #         self._decoder_cell = GRUCell(input_dim, output_dim)
    #         event2event.add_module("{}_decoder_cell".format(name), self._decoder_cell)
    #         self._output_projection_layer = Linear(output_dim, num_classes)
    #         event2event.add_module("{}_output_project_layer".format(name), self._output_projection_layer)
    #         self._recall = UnigramRecall()

    def _update_recall(self, all_top_k_predictions, target_tokens, target_recall):
        targets = target_tokens["tokens"]
        target_mask = get_text_field_mask(target_tokens)

        empty_target_mask = []
        for i, t in enumerate(targets.data):
            if numpy.count_nonzero(t.data) == 2:
                empty_target_mask.append([0]*len(target_mask.data[i]))
            else:
                empty_target_mask.append([1]*len(target_mask.data[i]))
        empty_target_mask_tsr = torch.cuda.LongTensor(empty_target_mask)

        target_mask = target_mask * empty_target_mask_tsr

        # See comment in _get_loss.
        # TODO(brendanr): Do we need contiguous here?
        relevant_targets = targets[:, 1:].contiguous()
        relevant_mask = target_mask[:, 1:].contiguous()
        target_recall(
                all_top_k_predictions,
                relevant_targets,
                relevant_mask,
                self._end_index
        )

    def _update_recalls(self, all_top_k_predictions, target_tokens, target_recalls):
        for metric_name, metric in target_recalls.items():
            self._update_recall(all_top_k_predictions, target_tokens, metric)

    def _get_num_decoding_steps(self, target_tokens):
        if target_tokens:
            targets = target_tokens["tokens"]
            target_sequence_length = targets.size()[1]
            # The last input from the target is either padding or the end symbol. Either way, we
            # don't have to process it.
            return target_sequence_length - 1
        else:
            return self._max_decoding_steps

    @overrides
    def forward(self,  # type: ignore
                source: Dict[str, torch.LongTensor],
                **target_tokens) -> Dict[str, torch.Tensor]:
        # pylint: disable=arguments-differ
        """
        Decoder logic for producing the target sequences.

        Parameters
        ----------
        source : Dict[str, torch.LongTensor]
           The output of ``TextField.as_array()`` applied on the source ``TextField``. This will be
           passed through a ``TextFieldEmbedder`` and then through an encoder.
        target_tokens :
           Dictionary from name to output of ``Textfield.as_array()`` applied on target
           ``TextField``. We assume that the target tokens are also represented as a ``TextField``.
        """
        # (batch_size, input_sequence_length, encoder_output_dim)
        # TODO(brendanr): Revisit dropout.
        embedded_input = self._embedding_dropout(self._source_embedder(source))
        batch_size, _, _ = embedded_input.size()
        source_mask = get_text_field_mask(source)
        encoder_outputs = self._encoder(embedded_input, source_mask)
        final_encoder_output = encoder_outputs[:, -1]  # (batch_size, encoder_output_dim)
        output_dict = {}

        # Perform greedy search so we can get the loss.
        if target_tokens:
            if target_tokens.keys() != self._states.keys():
                target_only = target_tokens.keys() - self._states.keys()
                states_only = self._states.keys() - target_tokens.keys()
                raise Exception("Mismatch between target_tokens and self._states. Keys in " +
                        "targets only: {} Keys in states only: {}".format(target_only, states_only))
            total_loss = 0
            loss_count = 0

            for name, state in self._states.items():
                loss = self.greedy_search(
                        final_encoder_output,
                        target_tokens[name],
                        state._embedder,
                        state._decoder_cell,
                        state._output_projection_layer
                )
                output_dict["{}_loss".format(name)] = loss
                total_loss += loss
                loss_count = loss_count + 1

            # Average loss for interpretability.
            if loss_count == 0:
                output_dict["loss"] = 1.0
            else:
                output_dict["loss"] = total_loss / loss_count

        # Perform beam search to obtain the predictions.
        if not self.training:
            for name, state in self._states.items():
                # (batch_size, k, num_decoding_steps)
                (all_top_k_predictions, log_probabilities) = self.beam_search(
                        final_encoder_output,
                        10,
                        self._get_num_decoding_steps(target_tokens.get(name)),
                        batch_size,
                        source_mask,
                        state._embedder,
                        state._decoder_cell,
                        state._output_projection_layer
                )
                if target_tokens:
                    self._update_recalls(all_top_k_predictions, target_tokens[name], state._recalls)
                output_dict["{}_top_k_predictions".format(name)] = all_top_k_predictions
                output_dict["{}_top_k_log_probabilities".format(name)] = log_probabilities

        return output_dict

    # Returns the loss.
    def greedy_search(self, final_encoder_output, target_tokens, target_embedder,
                      decoder_cell, output_projection_layer, early_fusion=None,
                      batch_average_loss=True):
        targets = target_tokens["tokens"]
        target_sequence_length = targets.size()[1]
        # The last input from the target is either padding or the end symbol. Either way, we
        # don't have to process it.
        # TODO(brendanr): Something about this is suspicious. As in will we
        # maybe have difficulty learning to output the end symbol? Maybe
        # it's fine since this will make num_decoding_steps the length of
        # the longest sequence and most targets will be shorter? Still...
        num_decoding_steps = target_sequence_length - 1

        decoder_hidden = final_encoder_output
        step_logits = []
        for timestep in range(num_decoding_steps):
            # See https://github.com/allenai/allennlp/issues/1134.
            # TODO(brendanr): Grok this.
            input_choices = targets[:, timestep]
            decoder_input = target_embedder(input_choices)
            
            if not early_fusion is None:
                decoder_input = torch.cat([decoder_input,early_fusion],dim=1)

            decoder_hidden = decoder_cell(decoder_input, decoder_hidden)
            # (batch_size, num_classes)
            output_projections = output_projection_layer(decoder_hidden)
            # list of (batch_size, 1, num_classes)
            step_logits.append(output_projections.unsqueeze(1))
        # (batch_size, num_decoding_steps, num_classes)
        logits = torch.cat(step_logits, 1)

        target_mask = get_text_field_mask(target_tokens)

        empty_target_mask = []
        for i, t in enumerate(targets.data):
            if numpy.count_nonzero(t.data) == 2:
                empty_target_mask.append([0]*len(target_mask.data[i]))
            else:
                empty_target_mask.append([1]*len(target_mask.data[i]))
        empty_target_mask_tsr = torch.cuda.LongTensor(empty_target_mask)

        return self._get_loss(logits, targets, target_mask*empty_target_mask_tsr, batch_average=batch_average_loss)

    def beam_search(self,
                    final_encoder_output: torch.LongTensor,
                    k: int,
                    num_decoding_steps: int,
                    batch_size: int,
                    source_mask,
                    target_embedder,
                    decoder_cell,
                    output_projection_layer,
                    early_fusion=None) -> Tuple[torch.Tensor, torch.Tensor]:
        # List of (batchsize, k) tensors. One for each time step. Does not
        # include the start symbols, which are implicit.
        predictions = []
        # TODO(brendanr): Fix this comment.
        # List of (batchsize, k) tensors. One for each time step. None for
        # the first.  Stores the index n for the parent prediction, i.e.
        # predictions[t-1][i][n], that it came from. This is aligned with
        # predictions so that backpointer[t][i][n] corresponds to
        # predictions[t][n].
        backpointers = []
        # List of (batchsize * k,) tensors.
        # TODO(brendanr): Just keep last
        log_probabilities = []

        # Timestep 1
        start_predictions = source_mask.new_full((batch_size,), fill_value=self._start_index)
        start_decoder_input = target_embedder(start_predictions)
        if not early_fusion is None:
            start_decoder_input = torch.cat([start_decoder_input,early_fusion],dim=1)
        start_decoder_hidden = decoder_cell(start_decoder_input, final_encoder_output)
        start_output_projections = output_projection_layer(start_decoder_hidden)
        start_class_log_probabilities = F.log_softmax(start_output_projections, dim=-1)
        start_top_log_probabilities, start_predicted_classes = start_class_log_probabilities.topk(k)

        # Set starting values
        # [(batch_size, k)]
        log_probabilities.append(start_top_log_probabilities)
        # [(batch_size, k)]
        predictions.append(start_predicted_classes)
        # Set the same hidden state for each element in beam.
        # (batch_size * k, _decoder_output_dim)
        decoder_hidden = start_decoder_hidden.\
            unsqueeze(1).expand(batch_size, k, self._decoder_output_dim).\
            reshape(batch_size * k, self._decoder_output_dim)

        # Log probability tensor that mandates that the end token is selected.
        num_classes = self.vocab.get_vocab_size(self._target_namespace)
        log_probs_after_end = start_class_log_probabilities.new_full(
            (batch_size * k, num_classes),
            float("-inf")
        )
        log_probs_after_end[:, self._end_index] = 0.0

        for timestep in range(num_decoding_steps - 1):
            # (batch_size * k,)
            last_predictions = predictions[-1].reshape(batch_size * k)
            decoder_input = target_embedder(last_predictions)
            
            if not early_fusion is None:
                decoder_input = torch.cat([decoder_input,torch.cat([early_fusion]*k)],dim=1)
            
            # reshape(batch_size * k, self._decoder_output_dim)
            decoder_hidden = decoder_cell(decoder_input, decoder_hidden)
            # (batch_size * k, num_classes)
            output_projections = output_projection_layer(decoder_hidden)

            # (batch_size * k, num_classes)
            class_log_probabilities = F.log_softmax(output_projections, dim=-1)

            # (batch_size * k, num_classes)
            last_predictions_expanded = last_predictions.unsqueeze(-1).expand(batch_size * k, num_classes)
            cleaned_log_probabilities = torch.where(
                last_predictions_expanded == self._end_index,
                log_probs_after_end,
                class_log_probabilities
            )

            # (batch_size * k, k), (batch_size * k, k)
            top_log_probabilities, predicted_classes = cleaned_log_probabilities.topk(k)
            # TODO(brendanr): Normalize for length?
            # (batch_size * k, k)
            expanded_last_log_probabilities = log_probabilities[-1].\
                unsqueeze(2).\
                expand(batch_size, k, k).\
                reshape(batch_size * k, k)
            summed_top_log_probabilities = top_log_probabilities + expanded_last_log_probabilities

            reshaped_top_log_probabilities = summed_top_log_probabilities.reshape(batch_size, k * k)
            reshaped_predicted_classes = predicted_classes.reshape(batch_size, k * k)
            restricted_beam_log_probs, restricted_beam_indices = reshaped_top_log_probabilities.topk(k)
            # TODO(brendanr): Something about this is weird. Why do restricted_predicted_classes == restricted_beam_indices?
            restricted_predicted_classes = reshaped_predicted_classes.gather(1, restricted_beam_indices)

            log_probabilities.append(restricted_beam_log_probs)
            predictions.append(restricted_predicted_classes)
            backpointer = restricted_beam_indices / k
            backpointers.append(backpointer)
            expanded_backpointer = backpointer.unsqueeze(2).expand(batch_size, k, self._decoder_output_dim)
            decoder_hidden = decoder_hidden.\
                    reshape(batch_size, k, self._decoder_output_dim).\
                    gather(1, expanded_backpointer).\
                    reshape(batch_size * k, self._decoder_output_dim)

        if len(predictions) != num_decoding_steps:
            raise RuntimeError("len(predictions) not equal to num_decoding_steps")

        if len(backpointers) != num_decoding_steps - 1:
            raise RuntimeError("len(backpointers) not equal to num_decoding_steps")

        # Reconstruct the sequences.
        reconstructed_predictions = [predictions[num_decoding_steps - 1].unsqueeze(2)]
        if num_decoding_steps > 1:
            cur_backpointers = backpointers[num_decoding_steps - 2]
            for timestep in range(num_decoding_steps - 2, 0, -1):
                cur_preds = predictions[timestep].gather(1, cur_backpointers).unsqueeze(2)
                reconstructed_predictions.append(cur_preds)
                cur_backpointers = backpointers[timestep - 1].gather(1, cur_backpointers)
            final_preds = predictions[0].gather(1, cur_backpointers).unsqueeze(2)
            reconstructed_predictions.append(final_preds)
            # We don't add the start tokens here. They are implicit.

        all_predictions = torch.cat(list(reversed(reconstructed_predictions)), 2)
        return (all_predictions, log_probabilities[-1])

    @staticmethod
    def _get_loss(logits: torch.LongTensor,
                  targets: torch.LongTensor,
                  target_mask: torch.LongTensor,
                  batch_average: bool = True) -> torch.LongTensor:
        """
        Takes logits (unnormalized outputs from the decoder) of size (batch_size,
        num_decoding_steps, num_classes), target indices of size (batch_size, num_decoding_steps+1)
        and corresponding masks of size (batch_size, num_decoding_steps+1) steps and computes cross
        entropy loss while taking the mask into account.

        The length of ``targets`` is expected to be greater than that of ``logits`` because the
        decoder does not need to compute the output corresponding to the last timestep of
        ``targets``. This method aligns the inputs appropriately to compute the loss.

        During training, we want the logit corresponding to timestep i to be similar to the target
        token from timestep i + 1. That is, the targets should be shifted by one timestep for
        appropriate comparison.  Consider a single example where the target has 3 words, and
        padding is to 7 tokens.
           The complete sequence would correspond to <S> w1  w2  w3  <E> <P> <P>
           and the mask would be                     1   1   1   1   1   0   0
           and let the logits be                     l1  l2  l3  l4  l5  l6
        We actually need to compare:
           the sequence           w1  w2  w3  <E> <P> <P>
           with masks             1   1   1   1   0   0
           against                l1  l2  l3  l4  l5  l6
           (where the input was)  <S> w1  w2  w3  <E> <P>
        """
        relevant_targets = targets[:, 1:].contiguous()  # (batch_size, num_decoding_steps)
        relevant_mask = target_mask[:, 1:].contiguous()  # (batch_size, num_decoding_steps)
        loss = sequence_cross_entropy_with_logits(
            logits, relevant_targets, relevant_mask,
            batch_average=batch_average)
        return loss

    def decode_all(self, predicted_indices: torch.Tensor):
        if not isinstance(predicted_indices, numpy.ndarray):
            predicted_indices = predicted_indices.detach().cpu().numpy()
        all_predicted_tokens = []
        for indices in predicted_indices:
            indices = list(indices)
            # Collect indices till the first end_symbol
            if self._end_index in indices:
                indices = indices[:indices.index(self._end_index)]
            predicted_tokens = [self.vocab.get_token_from_index(x, namespace=self._target_namespace)
                                for x in indices]
            all_predicted_tokens.append(predicted_tokens)
        return all_predicted_tokens

    @overrides
    def decode(self, output_dict: Dict[str, torch.Tensor]) -> Dict[str, torch.Tensor]:
        """
        This method overrides ``Model.decode``, which gets called after ``Model.forward``, at test
        time, to finalize predictions. The logic for the decoder part of the encoder-decoder lives
        within the ``forward`` method.

        This method trims the output predictions to the first end symbol, replaces indices with
        corresponding tokens, and adds fields for the tokens to the ``output_dict``.
        """
        for name, state in self._states.items():
            top_k_predicted_indices = output_dict["{}_top_k_predictions".format(name)][0]
            output_dict["{}_top_k_predicted_tokens".format(name)] = [self.decode_all(top_k_predicted_indices)]

        return output_dict

    @overrides
    def get_metrics(self, reset: bool = False) -> Dict[str, float]:
        all_metrics = {}
        # Recall@10 needs beam search which doesn't happen during training.
        if not self.training:
            for name, state in self._states.items():
                for metric_name, metric in state._recalls.items():
                    all_metrics[name+"_" + metric_name] = metric.get_metric(reset=reset)
        return all_metrics


@Model.register("event2event_wDimGroups")
class Event2Event_wDimGroups(Event2Event):
    """
    This ``Event2Event`` class is a :class:`Model` which takes an event
    sequence, encodes it, and then uses the encoded representation to decode
    several mental state sequences.

    See: https://www.semanticscholar.org/paper/Event2Mind/b89f8a9b2192a8f2018eead6b135ed30a1f2144d

    Parameters
    ----------
    vocab : ``Vocabulary``, required
        Vocabulary containing source and target vocabularies. They may be under the same namespace
        (``tokens``) or the target tokens can have a different namespace, in which case it needs to
        be specified as ``target_namespace``.
    source_embedder : ``TextFieldEmbedder``, required
        Embedder for source side sequences
    encoder : ``Seq2SeqEncoder``, required
        The encoder of the "encoder/decoder" model
    max_decoding_steps : int, required
        Length of decoded sequences
    target_namespace : str, optional (default = 'tokens')
        If the target side vocabulary is different from the source side's, you need to specify the
        target's namespace here. If not, we'll assume it is "tokens", which is also the default
        choice for the source side, and this might cause them to share vocabularies.
    target_embedding_dim : int, optional (default = source_embedding_dim)
        You can specify an embedding dimensionality for the target side. If not, we'll use the same
        value as the source embedder's.
    """
    def __init__(self,
                 vocab: Vocabulary,
                 source_embedder: TextFieldEmbedder,
                 encoder: Seq2SeqEncoder,
                 num_dim_groups: int,
                 max_decoding_steps: int,
                 target_namespace: str = "tokens",
                 target_embedding_dim: int = None) -> None:
        super(Event2Event, self).__init__(vocab)
        # TODO(brendanr): Hack the embeddings here like initWEmb in modeling/utils/preprocess.py?
        self._source_embedder = source_embedder
        self._encoder = encoder
        self._max_decoding_steps = max_decoding_steps
        self._target_namespace = target_namespace
        self._embedding_dropout = nn.Dropout(0.2)
        
        # hidden state of the decoder with that of the final hidden states of the encoder.
        self._decoder_output_dim = self._encoder.get_output_dim()
        target_embedding_dim = target_embedding_dim or self._source_embedder.get_output_dim()

        # embedding dim groups
        self._num_dim_groups = num_dim_groups
        self.dim_names = ["oEffect", "oReact", "oWant", "xAttr", "xEffect",
                          "xIntent", "xNeed", "xReact", "xWant"]
        dim_emb_size = num_dim_groups
        # self.dim_embed = nn.Linear(num_dim_groups,dim_emb_size,bias=False)
        self.dim_embed = lambda x: x

        # We need the start symbol to provide as the input at the first timestep of decoding, and
        # end symbol as a way to indicate the end of the decoded sequence.
        self._start_index = self.vocab.get_token_index(START_SYMBOL, self._target_namespace)
        self._end_index = self.vocab.get_token_index(END_SYMBOL, self._target_namespace)
        num_classes = self.vocab.get_vocab_size(self._target_namespace)
        # Decoder output dim needs to be the same as the encoder output dim since we initialize the

        self.state_decoder = StateDecoderEarlyFusion(
            "decoder", self, num_classes,
            target_embedding_dim, dim_emb_size,
            self._decoder_output_dim
        )
        
        # state_names = [
        #     self.state_name
        # ]

        # self._states: Dict[str, Event2Event.StateDecoder] = {}
        # for name in state_names:
        #     self._states[name] = self.StateDecoder(
        #             name,
        #             self,
        #             num_classes,
        #             target_embedding_dim+num_dim_groups,
        #             self._decoder_output_dim
        #     )

    def _assign_dim_losses(self,dim_array,loss_array):
        dims = dim_array.argmax(dim=1)
        dim_names = self.dim_names
        loss_assign = [dim_names[i] for i in dims]
        loss_dict = {n: 0 for n in dim_names}
        count_dict = {n: 0 for n in dim_names}
        for n,l in zip(loss_assign,loss_array):
            loss_dict[n] += l
            count_dict[n] += 1
        loss_dict = {n: v/count_dict[n] if count_dict[n] else 0 for n,v in loss_dict.items()}
        return loss_dict
        
    def _assign_dim_beams(self,dim_array,all_top_k_predictions):
        # all_top_k_predictions is (bs x beam x seq_len-1)

        dims = dim_array.argmax(dim=1)
        dim_names = self.dim_names
        loss_assign = [dim_names[i] for i in dims]
        loss_dict = {}# {n: [] for n in dim_names}

        for n,l in zip(loss_assign,all_top_k_predictions):
            loss_dict[n] = loss_dict.get(n,[])
            loss_dict[n].append(l)

        loss_dict = {n: torch.stack(v) for n,v in loss_dict.items()}
        assert sum(map(lambda x: x.shape[0], loss_dict.values()))
        return loss_dict
                           
    @overrides
    def forward(self,  # type: ignore
                source: Dict[str, torch.LongTensor],
                **target_tokens) -> Dict[str, torch.Tensor]:
        # pylint: disable=arguments-differ
        """
        Decoder logic for producing the target sequences.

        Parameters
        ----------
        source : Dict[str, torch.LongTensor]
           The output of ``TextField.as_array()`` applied on the source ``TextField``. This will be
           passed through a ``TextFieldEmbedder`` and then through an encoder.
        target_tokens :
           Dictionary from name to output of ``Textfield.as_array()`` applied on target
           ``TextField``. We assume that the target tokens are also represented as a ``TextField``.
        """
        # (batch_size, input_sequence_length, encoder_output_dim)
        # TODO(brendanr): Revisit dropout.
        embedded_input = self._embedding_dropout(self._source_embedder(source))
        batch_size, _, _ = embedded_input.size()
        source_mask = get_text_field_mask(source)
        encoder_outputs = self._encoder(embedded_input, source_mask)
        final_encoder_output = encoder_outputs[:, -1]  # (batch_size, encoder_output_dim)
        output_dict = {}
        
        # Perform greedy search so we can get the loss.
        if target_tokens:
            # if target_tokens.keys() != self._states.keys():
            #     target_only = target_tokens.keys() - self._states.keys()
            #     states_only = self._states.keys() - target_tokens.keys()
            #     raise Exception("Mismatch between target_tokens and self._states. Keys in " +
            #             "targets only: {} Keys in states only: {}".format(target_only, states_only))
            total_loss = 0
            loss_count = 0
            
            targets = target_tokens["target_seq"]#["tokens"]
            dim_arr = target_tokens["dim"]
            emb_dim_arr = self.dim_embed(dim_arr)

            target_sequence_length = targets["tokens"].size()[1]
            if target_sequence_length != 0:
                loss = self.greedy_search(
                    final_encoder_output,
                    targets,
                    self.state_decoder._embedder,
                    self.state_decoder._decoder_cell,
                    self.state_decoder._output_projection_layer,
                    early_fusion=emb_dim_arr,
                    batch_average_loss=False
                )
                loss_dict = self._assign_dim_losses(target_tokens["dim"],loss)
                
                loss = loss.mean()
                total_loss += loss.mean()
                loss_count = loss_count + 1
                output_dict["loss_sum"] = loss.mean()
                output_dict.update({
                    n+"_loss":v for n,v in loss_dict.items()
                })
            
            # Average loss for interpretability.
            if loss_count == 0:
                output_dict["loss"] = 1.0
            else:
                output_dict["loss"] = total_loss / loss_count

        # Perform beam search to obtain the predictions.
        if not self.training:
            # this is true during dev and during generation
            # TODO(Maarten): for generation, target_tokens is {}
            # need to loop over self.dim_names and manually create
            # 9 dim_arr to get all possible dim generations
            if not target_tokens:
                # during generation
                batch_size = self._num_dim_groups
                source_t = source["tokens"].expand(batch_size,source["tokens"].size(1))
                final_encoder_output = final_encoder_output.expand(
                    batch_size,final_encoder_output.size(1))
                source_mask = source_mask.expand(
                    batch_size,source_mask.size(1))
                # manually decoder the sequence 9 times
                dim_arr = torch.eye(self._num_dim_groups)
                emb_dim_arr = self.dim_embed(dim_arr)
                
            (all_top_k_predictions, log_probabilities) = self.beam_search(
                final_encoder_output,
                10,
                self._get_num_decoding_steps(target_tokens.get("target_seq")),
                batch_size,
                source_mask,
                self.state_decoder._embedder,
                self.state_decoder._decoder_cell,
                self.state_decoder._output_projection_layer,
                early_fusion=emb_dim_arr
            )
            #assign beams & probs to the right dimensions
            dim2preds = self._assign_dim_beams(dim_arr, all_top_k_predictions)
            dim2probs = self._assign_dim_beams(dim_arr, log_probabilities)
            
            if target_tokens:
                for dim, top_k_preds in dim2preds.items():
                    self._update_recall(top_k_preds,
                                        target_tokens["target_seq"],
                                        self.state_decoder._recalls[dim])
                
                # ip_embed();exit()
            for dim, top_k_preds in dim2preds.items():
                output_dict["{}_top_k_predictions".format(dim)] = top_k_preds
                output_dict["{}_top_k_log_probabilities".format(dim)] = dim2probs[dim]

        return output_dict
    
    @overrides
    def get_metrics(self, reset: bool = False) -> Dict[str, float]:
        all_metrics = {}
        # Recall@10 needs beam search which doesn't happen during training.
        if not self.training:
            # ip_embed();exit()
            for dim in self.dim_names:
                all_metrics[dim+"_rec"] = self.state_decoder._recalls[dim].get_metric(reset=reset)
            # all_metrics["target_seq"] = self.state_decoder._recall.get_metric(reset=reset)
        return all_metrics

    @overrides
    def decode(self, output_dict: Dict[str, torch.Tensor]) -> Dict[str, torch.Tensor]:
        """
        This method overrides ``Model.decode``, which gets called after ``Model.forward``, at test
        time, to finalize predictions. The logic for the decoder part of the encoder-decoder lives
        within the ``forward`` method.

        This method trims the output predictions to the first end symbol, replaces indices with
        corresponding tokens, and adds fields for the tokens to the ``output_dict``.
        """
        for name in self.dim_names:
            top_k_predicted_indices = output_dict["{}_top_k_predictions".format(name)][0]
            output_dict["{}_top_k_predicted_tokens".format(name)] = [self.decode_all(top_k_predicted_indices)]
            
        return output_dict<|MERGE_RESOLUTION|>--- conflicted
+++ resolved
@@ -29,15 +29,9 @@
         event2event.add_module("{}_decoder_cell".format(name), self._decoder_cell)
         self._output_projection_layer = Linear(output_dim, num_classes)
         event2event.add_module("{}_output_project_layer".format(name), self._output_projection_layer)
-<<<<<<< HEAD
-        # self._recall = UnigramRecall()
-        self._recall = RougeL()
-        # self._recall = BleuN(n=2)
-=======
         self._recalls = {}
         for m in metrics:
             self._recalls[m] = Metric.by_name(m)()
->>>>>>> c5993e15
         
 class StateDecoderEarlyFusion:
     """ Input dim of RNN is word_emb_dim + numgroups"""

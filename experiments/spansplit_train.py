--- conflicted
+++ resolved
@@ -1,4 +1,3 @@
-<<<<<<< HEAD
 import sys
 import torch
 import h5py
@@ -8,426 +7,6 @@
 import chunking
 
 use_cuda = torch.cuda.is_available()
-=======
-import torch
-import torch.nn as nn
-from torch.autograd import Variable
-from torch import optim
-import torch.nn.functional as F
-
-import codecs
-import numpy as np
-import h5py
-import random
-
-import sys
-
-
-use_cuda = torch.cuda.is_available()
-
-
-class WordVectors:
-    def __init__(self, special_tokens, elmo_vectors):
-        self.special_tokens = special_tokens
-        self.special_token_to_id = {tok: i for (i, tok) in enumerate(special_tokens)}
-        self.dimension = len(special_tokens) + 1024
-        self.elmo_vectors = {k: v for (k, v) in elmo_vectors}
-        self.words = self.special_tokens + [tok for (tok, v) in elmo_vectors]
-        self.index2word = {k: v for (k, v) in enumerate(self.words)}
-        self.word2index = {v: k for (k, v) in enumerate(self.words)}
-        self.n_words = len(self.words)
-
-    def dumpAsTensor(self):
-        veclist = [self.getWordVector(self.index2word[i]) for i in range(self.n_words)]
-        return np.concatenate(veclist, axis=0).reshape(-1, self.dimension)
-    
-    def getWordVector(self, word):
-        if word in self.special_token_to_id:
-            return np.eye(self.dimension)[self.special_token_to_id[word]]
-        else:
-            return np.concatenate([np.zeros(len(self.special_tokens)), self.elmo_vectors[word]], axis=0)
-    
-class Lang:
-    def __init__(self, name, wordVectors):
-        self.name = name
-        self.word2index = {v: k for (k, v) in enumerate(wordVectors.special_tokens)}
-        self.index2word = {k: v for (k, v) in enumerate(wordVectors.special_tokens)}
-        self.n_words = len(wordVectors.special_tokens)
-        self.wordVectors = wordVectors
-        self.dimension = wordVectors.dimension
-
-    def addSentence(self, sentence):
-        for word in sentence.split(' '):
-            self.addWord(word)
-
-    def addWord(self, word):
-        if word not in self.word2index:
-            self.word2index[word] = self.n_words
-            self.index2word[self.n_words] = word
-            self.n_words += 1
-
-
-# Turn a Unicode string to plain ASCII, thanks to
-# http://stackoverflow.com/a/518232/2809427
-def unicodeToAscii(s):
-    return ''.join(
-        c for c in unicodedata.normalize('NFD', s)
-        if unicodedata.category(c) != 'Mn'
-    )
-
-# Lowercase and trim characters
-def normalizeString(s):
-    s = unicodeToAscii(s.lower().strip())
-    return s
-
-def readLangs(lang1, lang2):
-    print("Reading lines...")
-
-    # Read the file and split into lines
-    lines = open('data/%s-%s.txt' % (lang1, lang2), encoding='utf-8').\
-        read().strip().split('\n')
-
-    # Split every line into pairs and normalize
-    pairs = [[s.strip() for s in l.split('\t')] for l in lines]
-
-    # Reverse pairs, make Lang instances
-    input_lang = Lang(lang1, wordVecs)
-    output_lang = Lang(lang2, wordVecs)
-
-    return input_lang, output_lang, pairs
-
-def prepareData(lang1, lang2):
-    input_lang, output_lang, pairs = readLangs(lang1, lang2)
-    print("Read %s sentence pairs" % len(pairs))
-    print("Counting words...")
-    max_encoding_length = 1
-    for pair in pairs:
-        if len(pair[0].split(' ')) > max_encoding_length:
-            max_encoding_length = len(pair[0].split(' '))
-        input_lang.addSentence(pair[0])
-        output_lang.addSentence(pair[1])
-    print("Max encoding length: %s" % max_encoding_length)
-    print("Counted words:")
-    print(input_lang.name, input_lang.n_words)
-    print(output_lang.name, output_lang.n_words)
-    print(output_lang.index2word)
-    return input_lang, output_lang, pairs, max_encoding_length + 5
-
-elmo_vecs = []
-with h5py.File('data/question_bank_elmo_embeddings.hdf5', 'r') as open_file:
-    with codecs.open('data/qbank.tokens.txt', encoding='utf-8') as qbank_sents:
-        for (sent_id, sent) in enumerate(qbank_sents):
-            sentence_embedding = open_file[str(sent_id)][...]
-            a = torch.from_numpy(sentence_embedding[0])
-            b = torch.from_numpy(sentence_embedding[1])
-            c = torch.from_numpy(sentence_embedding[2])
-            result = (a + b + c) / 3.0
-            sent_toks = sent.strip().split()
-            for (tok_id, tok) in enumerate(sent_toks):
-                canonical_tok = '{}__{}__{}'.format(tok_id, sent_id, tok)
-                elmo_vecs.append((canonical_tok, result[tok_id]))
-
-special_tokens = ['sos', 'eos', '[[[', ']]]', '<unk>'] 
-
-wordVecs = WordVectors(special_tokens, elmo_vecs)
-
-SOS_token = 0
-EOS_token = 1
-
-input_lang, output_lang, pairs, MAX_LENGTH = prepareData('esrc', 'etgt')
-input_lang_dev, output_lang_dev, pairs_dev, MAX_LENGTH_DEV = prepareData('esrcd', 'etgtd')
-input_lang = wordVecs
-input_lang_dev = wordVecs
-
-
-# Maps the sentence tokens into their ids.
-def indexesFromSentence(lang, sentence):
-    return [lang.word2index[word] for word in sentence.split(' ')]
-
-# Maps the sentence into a PyTorch vector (containing the token ids).
-def variableFromSentence(lang, sentence):
-    indexes = indexesFromSentence(lang, sentence)
-    indexes.append(EOS_token)
-    result = Variable(torch.LongTensor(indexes).view(-1, 1))
-    if use_cuda:
-        return result.cuda()
-    else:
-        return result
-
-# Maps the source and target sentence into PyTorch vectors (of the token ids).
-# This is the main function; the above are just helpers
-def variablesFromPair(pair):
-    input_variable = variableFromSentence(input_lang, pair[0])
-    target_variable = variableFromSentence(output_lang, pair[1])
-    return (input_variable, target_variable)
-
-class EncoderRNN(nn.Module):
-    def __init__(self, input_size, hidden_size, n_layers=1):
-        super(EncoderRNN, self).__init__()
-        self.n_layers = n_layers
-        self.hidden_size = hidden_size
-        self.embedding = nn.Embedding(input_size, hidden_size)
-        self.embedding.weight.data.copy_(torch.from_numpy(wordVecs.dumpAsTensor()))
-        #self.embedding.weight.requires_grad = False
-        self.gru = nn.GRU(hidden_size, hidden_size)
-
-    def forward(self, input, hidden):
-        embedded = self.embedding(input).view(1, 1, -1)
-        output = embedded
-        for i in range(self.n_layers):
-            output, hidden = self.gru(output, hidden)
-        return output, hidden
-
-    def initHidden(self):
-        result = Variable(torch.zeros(1, 1, self.hidden_size))
-        if use_cuda:
-            return result.cuda()
-        else:
-            return result
-
-class AttnDecoderRNN(nn.Module):
-    def __init__(self, hidden_size, output_size, n_layers=1, dropout_p=0.1, max_length=MAX_LENGTH):
-        super(AttnDecoderRNN, self).__init__()
-        self.hidden_size = hidden_size
-        self.output_size = output_size
-        self.n_layers = n_layers
-        self.dropout_p = dropout_p
-        self.max_length = max_length
-
-        self.embedding = nn.Embedding(self.output_size, self.hidden_size)
-        self.attn = nn.Linear(self.hidden_size * 2, self.max_length)
-        self.attn_combine = nn.Linear(self.hidden_size * 2, self.hidden_size)
-        self.dropout = nn.Dropout(self.dropout_p)
-        self.gru = nn.GRU(self.hidden_size, self.hidden_size)
-        self.out = nn.Linear(self.hidden_size, self.output_size)
-
-    def forward(self, input, hidden, encoder_outputs):
-        embedded = self.embedding(input).view(1, 1, -1)
-        embedded = self.dropout(embedded)
-
-        attn_weights = F.softmax(
-            self.attn(torch.cat((embedded[0], hidden[0]), 1)), dim=1)
-        attn_applied = torch.bmm(attn_weights.unsqueeze(0),
-                                 encoder_outputs.unsqueeze(0))
-
-        output = torch.cat((embedded[0], attn_applied[0]), 1)
-        output = self.attn_combine(output).unsqueeze(0)
-
-        for i in range(self.n_layers):
-            output = F.relu(output)
-            output, hidden = self.gru(output, hidden)
-
-        output = F.log_softmax(self.out(output[0]), dim=1)
-        return output, hidden, attn_weights
-
-    def initHidden(self):
-        result = Variable(torch.zeros(1, 1, self.hidden_size))
-        if use_cuda:
-            return result.cuda()
-        else:
-            return result
-
-teacher_forcing_ratio = 0.5
- 
-def train(input_variable, target_variable, encoder, decoder, encoder_optimizer, decoder_optimizer, criterion, max_length=MAX_LENGTH):
-    encoder_hidden = encoder.initHidden()
-
-    encoder_optimizer.zero_grad()
-    decoder_optimizer.zero_grad()
-
-    input_length = input_variable.size()[0]
-    target_length = target_variable.size()[0]
-
-    encoder_outputs = Variable(torch.zeros(max_length, encoder.hidden_size))
-    encoder_outputs = encoder_outputs.cuda() if use_cuda else encoder_outputs
-
-    loss = 0
-
-    for ei in range(input_length):
-        encoder_output, encoder_hidden = encoder(
-            input_variable[ei], encoder_hidden)
-        encoder_outputs[ei] = encoder_output[0][0]
-
-    decoder_input = Variable(torch.LongTensor([[SOS_token]]))
-    decoder_input = decoder_input.cuda() if use_cuda else decoder_input
-
-    decoder_hidden = encoder_hidden
-
-    use_teacher_forcing = True if random.random() < teacher_forcing_ratio else False
-
-    if use_teacher_forcing:
-        # Teacher forcing: Feed the target as the next input
-        for di in range(target_length):
-            decoder_output, decoder_hidden, decoder_attention = decoder(
-                decoder_input, decoder_hidden, encoder_outputs)
-            loss += criterion(decoder_output, target_variable[di])
-            decoder_input = target_variable[di]  # Teacher forcing
-
-    else:
-        # Without teacher forcing: use its own predictions as the next input
-        for di in range(target_length):
-            decoder_output, decoder_hidden, decoder_attention = decoder(
-                decoder_input, decoder_hidden, encoder_outputs)
-            topv, topi = decoder_output.data.topk(1)
-            ni = topi[0][0]
-
-            decoder_input = Variable(torch.LongTensor([[ni]]))
-            decoder_input = decoder_input.cuda() if use_cuda else decoder_input
-
-            loss += criterion(decoder_output, target_variable[di])
-            if ni == EOS_token:
-                break
-
-    loss.backward()
-
-    encoder_optimizer.step()
-    decoder_optimizer.step()
-
-    return loss.data[0] / target_length
-
-
-
-import time
-import math
-import matplotlib.pyplot as plt
-import matplotlib.ticker as ticker
-import numpy as np
-
-def asMinutes(s):
-    m = math.floor(s / 60)
-    s -= m * 60
-    return '%dm %ds' % (m, s)
-
-def timeSince(since, percent):
-    now = time.time()
-    s = now - since
-    es = s / (percent)
-    rs = es - s
-    return '%s (- %s)' % (asMinutes(s), asMinutes(rs))
-
-def showPlot(points):
-    plt.figure()
-    fig, ax = plt.subplots()
-    # this locator puts ticks at regular intervals
-    loc = ticker.MultipleLocator(base=0.2)
-    ax.yaxis.set_major_locator(loc)
-    plt.plot(points)
-
-def trainIters(encoder, decoder, n_iters, print_every=1000, plot_every=100, learning_rate=0.01):
-    start = time.time()
-    plot_losses = []
-    print_loss_total = 0  # Reset every print_every
-    plot_loss_total = 0  # Reset every plot_every
-    #parameters = filter(lambda p: p.requires_grad, encoder.parameters())
-    parameters = encoder.parameters()
-    encoder_optimizer = optim.SGD(parameters, lr=learning_rate)
-    decoder_optimizer = optim.SGD(decoder.parameters(), lr=learning_rate)
-    training_pairs = [variablesFromPair(random.choice(pairs))
-                      for i in range(n_iters)]
-    criterion = nn.NLLLoss()
-
-    for iter in range(1, n_iters + 1):
-        training_pair = training_pairs[iter - 1]
-        input_variable = training_pair[0]
-        target_variable = training_pair[1]
-
-        loss = train(input_variable, target_variable, encoder,
-                     decoder, encoder_optimizer, decoder_optimizer, criterion)
-        print_loss_total += loss
-        plot_loss_total += loss
-
-        if iter % print_every == 0:
-            print('train accuracy: {}'.format(validateRandomSubset(encoder, decoder, pairs, 100)))
-            print('dev accuracy: {}'.format(validateRandomSubset(encoder, decoder, pairs_dev, 100)))
-            evaluateRandomly(encoder, decoder, 3)
-            print_loss_avg = print_loss_total / print_every
-            print_loss_total = 0
-            print('%s (%d %d%%) %.4f' % (timeSince(start, iter / n_iters),
-                                         iter, iter / n_iters * 100, print_loss_avg))
-
-        if iter % plot_every == 0:
-            plot_loss_avg = plot_loss_total / plot_every
-            plot_losses.append(plot_loss_avg)
-            plot_loss_total = 0
-            
-
-def evaluate(encoder, decoder, sentence, max_length=MAX_LENGTH):
-    input_variable = variableFromSentence(input_lang, sentence)
-    input_length = input_variable.size()[0]
-    encoder_hidden = encoder.initHidden()
-
-    encoder_outputs = Variable(torch.zeros(max_length, encoder.hidden_size))
-    encoder_outputs = encoder_outputs.cuda() if use_cuda else encoder_outputs
-
-    for ei in range(input_length):
-        encoder_output, encoder_hidden = encoder(input_variable[ei],
-                                                 encoder_hidden)
-        encoder_outputs[ei] = encoder_outputs[ei] + encoder_output[0][0]
-
-    decoder_input = Variable(torch.LongTensor([[SOS_token]]))  # SOS
-    decoder_input = decoder_input.cuda() if use_cuda else decoder_input
-
-    decoder_hidden = encoder_hidden
-
-    decoded_words = []
-    decoder_attentions = torch.zeros(max_length, max_length)
-
-    for di in range(max_length):
-        decoder_output, decoder_hidden, decoder_attention = decoder(
-            decoder_input, decoder_hidden, encoder_outputs)
-        decoder_attentions[di] = decoder_attention.data
-        topv, topi = decoder_output.data.topk(1)
-        ni = topi[0][0]
-        if ni == EOS_token:
-            decoded_words.append('<EOS>')
-            break
-        else:
-            decoded_words.append(output_lang.index2word[ni])
-
-        decoder_input = Variable(torch.LongTensor([[ni]]))
-        decoder_input = decoder_input.cuda() if use_cuda else decoder_input
-
-    return decoded_words, decoder_attentions[:di + 1]
-
-def validate(encoder, decoder, sent_pairs, num_to_eval=100):
-    num_correct = 0
-    for pair in sent_pairs[:num_to_eval]:
-        try:
-            output_words, attentions = evaluate(encoder, decoder, pair[0])        
-            output_sentence = ' '.join(output_words[:-1])
-            if pair[1] == output_sentence:
-                num_correct += 1
-        except KeyError:
-            pass
-            #print('token not found')
-    accuracy = float(num_correct)/num_to_eval
-    return accuracy
-
-def validateRandomSubset(encoder, decoder, sent_pairs, num_to_eval=100):
-    num_correct = 0
-    for i in range(num_to_eval):
-        pair = random.choice(sent_pairs)
-        try:
-            output_words, attentions = evaluate(encoder, decoder, pair[0])        
-            output_sentence = ' '.join(output_words[:-1])
-            if pair[1] == output_sentence:
-                num_correct += 1
-        except KeyError:
-            pass
-            #print('token not found')
-    accuracy = float(num_correct)/num_to_eval
-    return accuracy
-
-def evaluateRandomly(encoder, decoder, n=10):
-    for i in range(n):
-        pair = random.choice(pairs)
-        print('>', pair[0])
-        print('=', pair[1])
-        output_words, attentions = evaluate(encoder, decoder, pair[0])
-        output_sentence = ' '.join(output_words[:-1])
-        print('<', output_sentence)
-        print('')
->>>>>>> 7ad8b34a
 
 def main(argv):
     
@@ -464,21 +43,12 @@
         encoder1 = encoder1.cuda()
         attn_decoder1 = attn_decoder1.cuda()
 
-<<<<<<< HEAD
-    chunking.trainIters(encoder1, attn_decoder1, input_lang, output_lang, 15, pairs, pairs_dev, MAX_LENGTH, print_every=5)
+    chunking.trainIters(encoder1, attn_decoder1, input_lang, output_lang, 150000, pairs, pairs_dev, MAX_LENGTH, print_every=1000)
     print("*** done training ***")
-    print(chunking.validate(encoder1, attn_decoder1, input_lang, output_lang, pairs_dev, MAX_LENGTH, 40))
+    print(chunking.validate(encoder1, attn_decoder1, input_lang, output_lang, pairs_dev, MAX_LENGTH, 4813))
     torch.save(encoder1, 'encoder.final.pt')
     torch.save(attn_decoder1, 'decoder.final.pt')
- 
+    
 
-=======
-    trainIters(encoder1, attn_decoder1, 150000, print_every=1000)
-    print("*** validating! ***")
-    print(validate(encoder1, attn_decoder1, pairs_dev, 4813))
-    
-    
-    
->>>>>>> 7ad8b34a
 if __name__ == "__main__":
     main(sys.argv)